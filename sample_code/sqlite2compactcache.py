# -------------------------------------------------------------------------------
# Name:        mbtiles2compactcache
# Purpose:     Build compact cache V2 bundles from MBTiles in SQLLite databases
#
# Author:      luci6974
#
# Created:     20/09/2016
# Modified:    04/05/2018,esristeinicke
#              23/10/2019,mimo
#
#  Copyright 2016 Esri
#
#  Licensed under the Apache License, Version 2.0 (the "License");
#  you may not use this file except in compliance with the License.
#  You may obtain a copy of the License at
#       http://www.apache.org/licenses/LICENSE-2.0
#
#  Unless required by applicable law or agreed to in writing, software
#  distributed under the License is distributed on an "AS IS" BASIS,
#  WITHOUT WARRANTIES OR CONDITIONS OF ANY KIND, either express or implied.
#  See the License for the specific language governing permissions and
#  limitations under the License.?
#
# -------------------------------------------------------------------------------
#
# Converts .mbtile files to the esri Compact Cache V2 format
#
# Takes two arguments, the first one is the input .mbfile folder
# the second one being the output cache folder (_alllayers)
#
#
# Assumes that the input .mbtile files are named after the level.. (17.mbtile)
#
# Loops over columns and then row, in the order given by os.walk
# Keeps one bundle open in case the next tile fits in the same bundle
# In most cases this combination results in good performance
#
# It does not check the input tile format, and assumes that all
# the files are valid sqlite tile databases.  In other
# words, make sure there are no spurious files and folders under the input
# path, otherwise the output bundles might have strange content.
#
# -------------------------------------------------------------------------------
#
# v1.2 added grayscale Option (requires pillow)
#    * to install pillow:
#       * make sure python & scripts/pip is in path
#       * in cmd type pip install pillow
#
# v1.3 fixed grayscale (Grayscale + Alpha = fixed grayscale Image) & (96 DPI)
#
# v1.4 better logging / fixing for python 3 / fixed ETA
#
# v1.5 better parameter support & parameter help
import argparse
import sqlite3
import os
import struct
import shutil
import datetime
import re
import io

try:
    from PIL import Image
    is_pillow = True
except ImportError as import_error:
    is_pillow = False



# Bundle linear size in tiles
BSZ = 128
# Tiles per bundle
BSZ2 = BSZ ** 2
# Index size in bytes
IDXSZ = BSZ2 * 8

# Output path
output_path = None

# The curr_* variable are used for caching of open output bundles
# current bundle is kept open to reduce overhead
# TODO: Eliminate global variables
curr_bundle = None
# A bundle index list
# Array would be better, but it lacks 8 byte int support
curr_index = None
# Bundle file name without path or extension
curr_bname = None
# Current size of bundle file
# curr_offset = long(0)
curr_offset = int(0)
# max size of a tile in the current bundle
curr_max = 0
# how much records to read per request
rec_per_request = 1000000


def get_arguments():
    """
    Parses commandline arguments.

    :return: commandline arguments
    """
    parser = argparse.ArgumentParser()

    parser.add_argument('-s', '--source',
                        help='Input folder containing the mbtile files.', required=True)
    parser.add_argument('-d', '--destination',
                        help='Output for level folders.', required=True)
    parser.add_argument('-l', '--level',
                        help='Do only this Level (useful for parallel starts with Grayscale).', default=-1, type=int,
                        required=False)
    parser.add_argument('-ml', '--max_level',
                        help='Do until this Level.', default=-1, type=int,
                        required=False)
    parser.add_argument('-g', '--grayscale',
                        help='Convert tiles to grayscale while processing.', default=False, action="store_true",
                        required=False)

    # Return the command line arguments.
    arguments = parser.parse_args()

    # validate folder parameters
    if not is_pillow and arguments.grayscale:
        parser.error("Grayscale option requires Pillow (PIL) module to be installed.")
    if not os.path.exists(arguments.source):
        parser.error("Input folder does not exist or is inaccessible.")

    return arguments


def init_bundle(file_name):
    """Create an empty V2 bundle file
    :param file_name: bundle file name
    """
    fd = open(file_name, "wb")
    # Empty bundle file header, lots of magic numbers
    header = struct.pack("<4I3Q6I",
                         3,  # Version
                         BSZ2,  # numRecords
                         0,  # maxRecord Size
                         5,  # Offset Size
                         0,  # Slack Space
                         64 + IDXSZ,  # File Size
                         40,  # User Header Offset
                         20 + IDXSZ,  # User Header Size
                         3,  # Legacy 1
                         16,  # Legacy 2
                         BSZ2,  # Legacy 3
                         5,  # Legacy 4
                         IDXSZ  # Index Size
                         )
    fd.write(header)
    # Write empty index.
    fd.write(struct.pack("<{}Q".format(BSZ2), *((0,) * BSZ2)))
    fd.close()


def cleanup():
    """
    Updates header and closes the current bundle
    """
    global curr_bundle, curr_bname, curr_index, curr_max, curr_offset
    curr_bname = None

    # Update the max rec size and file size, then close the file
    if curr_bundle is not None:
        curr_bundle.seek(8)
        curr_bundle.write(struct.pack("<I", curr_max))
        curr_bundle.seek(24)
        curr_bundle.write(struct.pack("<Q", curr_offset))
        curr_bundle.seek(64)
        curr_bundle.write(struct.pack("<{}Q".format(BSZ2), *curr_index))
        curr_bundle.close()

        curr_bundle = None


def open_bundle(row, col):
    """
    Make the bundle corresponding to the row and col current
    """
    global curr_bname, curr_bundle, curr_index, curr_offset, output_path, curr_max
    # row and column of top-left tile in the output bundle
    # start_row = (row / BSZ) * BSZ
    start_row = int((row / BSZ)) * BSZ
    # start_col = (col / BSZ) * BSZ
    start_col = int((col / BSZ)) * BSZ
    bname = "R{:04x}C{:04x}".format(start_row, start_col)
    # bname = "R%(r)04xC%(c)04x" % {"r": start_row, "c": start_col}

    # If the name matches the current bundle, nothing to do
    if curr_bname is not None:
        b = os.path.join(output_path, bname + ".bundle")
        if b == curr_bundle.name:
            return
<<<<<<< HEAD
        #else:
        #    print("Opening {0}".format(os.path.join(output_path, bname + ".bundle")))
=======
        else:
            print("Opening {0}".format(os.path.join(output_path, bname + ".bundle")))
>>>>>>> 7efa9eb6

    # Close the current bundle, if it exists
    cleanup()

    # Make the new bundle current
    curr_bname = bname
    # Open or create it, seek to end of bundle file
    fname = os.path.join(output_path, bname + ".bundle")

    # Create the bundle file if it didn't exist already
    if not os.path.exists(fname):
        init_bundle(fname)

    # Open the bundle
    curr_bundle = open(fname, "r+b")
    # Read the current max record size
    curr_bundle.seek(8)
    curr_max = int(struct.unpack("<I", curr_bundle.read(4))[0])
    # Read the index as longs in a list
    curr_bundle.seek(64)
    curr_index = list(struct.unpack("<{}Q".format(BSZ2),
                                    curr_bundle.read(IDXSZ)))
    # Go to end
    curr_bundle.seek(0, os.SEEK_END)
    curr_offset = curr_bundle.tell()


def add_tile(byte_buffer, row, col=None):
    """
    Add this tile to the output cache

    :param byte_buffer: input tile as byte buffer
    :param row: row number
    :param col: column number
    """
    global BSZ, curr_bundle, curr_max, curr_offset

    # Read the tile data
    tile = io.BytesIO(byte_buffer).getvalue()
    tile_size = len(tile)

    # Write the tile at the end of the bundle, prefixed by size
    open_bundle(row, col)
    curr_bundle.write(struct.pack("<I", tile_size))
    curr_bundle.write(tile)
    # Skip the size
    curr_offset += 4

    # Update the index, row major
    curr_index[(row % BSZ) * BSZ + col % BSZ] = curr_offset + (tile_size << 40)
    curr_offset += tile_size

    # Update the current bundle max tile size
    curr_max = max(curr_max, tile_size)


def add_tile_gray(byte_buffer, row, col=None):
    """
    Convert tile to grayscale before adding it to toe bundle.

    :param byte_buffer: input tile as byte buffer
    :param row: row number
    :param col: column number
    """
    global BSZ, curr_bundle, curr_max, curr_offset

    # read & convert to grayscale
    image = Image.open(io.BytesIO(byte_buffer))
    image_gray = image.convert('LA')
    byte_buffer_gray = io.BytesIO()
    # image_gray.save(byte_buffer_gray, format="PNG", dpi=(96, 96))
    image_gray.save(byte_buffer_gray, 'PNG', dpi=(96, 96))

    # Read the tile data
    tile = byte_buffer_gray.getvalue()
    tile_size = len(tile)

    # Write the tile at the end of the bundle, prefixed by size
    open_bundle(row, col)
    curr_bundle.write(struct.pack("<I", tile_size))
    curr_bundle.write(tile)
    # Skip the size
    curr_offset += 4

    # Update the index, row major
    curr_index[(row % BSZ) * BSZ + col % BSZ] = curr_offset + (tile_size << 40)
    curr_offset += tile_size

    # Update the current bundle max tile size
    curr_max = max(curr_max, tile_size)


def main(arguments):
    global output_path

    # parse parameter
    mb_tile_file = arguments.source
    cache_output_folder = arguments.destination
    level_param = arguments.level
    max_level_param = arguments.max_level
    do_grayscale = arguments.grayscale

    print('Working on file: {0}'.format(os.path.basename(mb_tile_file)))
    database = sqlite3.connect(mb_tile_file)

    #prepare output template
    shutil.copytree(os.path.join(os.path.dirname(__file__), "..", "sample_template"), cache_output_folder, symlinks=False, ignore=None,  ignore_dangling_symlinks=False)
    cache_output_folder = os.path.join(cache_output_folder, "A3_MyCachedService", "Layers", "_alllayers")

    # sequetially loop the data
    print('Exporting {0} rows at a time \t'.format(rec_per_request))
    print(' \t')
    row_cursor = database.cursor()
    number_of_tiles = row_cursor.execute('SELECT max(rowid) FROM tiles').fetchone()[0]
    start = 0
    treated_tiles = 0
    while treated_tiles < number_of_tiles:
        sql = 'SELECT * FROM tiles where rowid > {0} limit {1}'.format(start, rec_per_request)
        if level_param != -1:
            sql = 'SELECT * FROM (SELECT zoom_level, tile_column, tile_row, tile_data FROM tiles where rowid > {0} limit {1}) WHERE zoom_level = {2}'.format(start, rec_per_request, level_param)
        if max_level_param != -1:
            sql = 'SELECT * FROM (SELECT zoom_level, tile_column, tile_row, tile_data FROM tiles where rowid > {0} limit {1}) WHERE zoom_level <= {2}'.format(start, rec_per_request, max_level_param)
        row_cursor.execute(sql)
        print('Treating rows: {0} to {1}'.format(start + 1, start + rec_per_request))
        start += rec_per_request
        current_tile = 0
        has_data = False
        for row in row_cursor:
            has_data = True
            current_tile += 1
            level = 'L' + '{:02d}'.format(row[0])
            #print('Current level: {0}'.format(level))
            level_folder = os.path.join(cache_output_folder, level)
            output_path = level_folder
            # create level folder if not exists
            if not os.path.exists(level_folder):
                os.makedirs(level_folder)
            max_rows = 2 ** int(row[0]) - 1
            if do_grayscale:
                add_tile_gray(row[3], max_rows - int(row[2]), int(row[1]))
            else:
                add_tile(row[3], max_rows - int(row[2]), int(row[1]))

        treated_tiles += rec_per_request
        print('Treated tiles {0}'.format(treated_tiles))
        print('Treated tiles {:3.2f}%'.format(treated_tiles/number_of_tiles*100))

        #if not has_data:
        #    break

    # cleanup open bundles
    cleanup()

    # close the database when finished
    database.close()


if __name__ == '__main__':
    main(get_arguments())<|MERGE_RESOLUTION|>--- conflicted
+++ resolved
@@ -196,13 +196,8 @@
         b = os.path.join(output_path, bname + ".bundle")
         if b == curr_bundle.name:
             return
-<<<<<<< HEAD
         #else:
         #    print("Opening {0}".format(os.path.join(output_path, bname + ".bundle")))
-=======
-        else:
-            print("Opening {0}".format(os.path.join(output_path, bname + ".bundle")))
->>>>>>> 7efa9eb6
 
     # Close the current bundle, if it exists
     cleanup()
@@ -319,6 +314,8 @@
     number_of_tiles = row_cursor.execute('SELECT max(rowid) FROM tiles').fetchone()[0]
     start = 0
     treated_tiles = 0
+    start_time = datetime.datetime.now()
+    lvl_dict = {}
     while treated_tiles < number_of_tiles:
         sql = 'SELECT * FROM tiles where rowid > {0} limit {1}'.format(start, rec_per_request)
         if level_param != -1:
@@ -326,7 +323,7 @@
         if max_level_param != -1:
             sql = 'SELECT * FROM (SELECT zoom_level, tile_column, tile_row, tile_data FROM tiles where rowid > {0} limit {1}) WHERE zoom_level <= {2}'.format(start, rec_per_request, max_level_param)
         row_cursor.execute(sql)
-        print('Treating rows: {0} to {1}'.format(start + 1, start + rec_per_request))
+        #print('Treating rows: {0} to {1}'.format(start + 1, start + rec_per_request))
         start += rec_per_request
         current_tile = 0
         has_data = False
@@ -335,11 +332,14 @@
             current_tile += 1
             level = 'L' + '{:02d}'.format(row[0])
             #print('Current level: {0}'.format(level))
-            level_folder = os.path.join(cache_output_folder, level)
-            output_path = level_folder
+
+            output_path = os.path.join(cache_output_folder, level)
             # create level folder if not exists
-            if not os.path.exists(level_folder):
-                os.makedirs(level_folder)
+            if not row[0] in lvl_dict:
+                lvl_dict[row[0]] = output_path
+                if not os.path.exists(output_path):
+                    os.makedirs(output_path)
+
             max_rows = 2 ** int(row[0]) - 1
             if do_grayscale:
                 add_tile_gray(row[3], max_rows - int(row[2]), int(row[1]))
@@ -347,8 +347,9 @@
                 add_tile(row[3], max_rows - int(row[2]), int(row[1]))
 
         treated_tiles += rec_per_request
-        print('Treated tiles {0}'.format(treated_tiles))
-        print('Treated tiles {:3.2f}%'.format(treated_tiles/number_of_tiles*100))
+        current_tile_time = (datetime.datetime.now() - start_time).total_seconds() / treated_tiles * (
+                        number_of_tiles - treated_tiles) / 3600  # hours to reach 100% Tiles
+        print('Treated tiles {:3.2f}% - {:3.2f} hours left.'.format(treated_tiles/number_of_tiles*100, current_tile_time))
 
         #if not has_data:
         #    break
