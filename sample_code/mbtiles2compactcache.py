--- conflicted
+++ resolved
@@ -5,7 +5,7 @@
 # Author:      luci6974
 #
 # Created:     20/09/2016
-# Modified:    04/05/2018,stk
+# Modified:    04/05/2018,esristeinicke
 #              23/10/2019,mimo
 #
 #  Copyright 2016 Esri
@@ -53,8 +53,6 @@
 #
 # v1.5 better parameter support & parameter help
 
-import argparse
-import io
 import sys
 import getopt
 import sqlite3
@@ -64,11 +62,8 @@
 import time
 import datetime
 import re
-
-<<<<<<< HEAD
-from PIL import Image
 import io
-=======
+
 try:
     from PIL import Image, ImageFile
     ImageFile.LOAD_TRUNCATED_IMAGES = True
@@ -76,7 +71,6 @@
     isPillow = True
 except ImportError:
     isPillow = False
->>>>>>> de54fac0
 
 # Bundle linear size in tiles
 BSZ = 128
@@ -254,7 +248,7 @@
 
 def add_tile_gray(byte_buffer, row, col=None):
     """
-    Add this tile to the output cache
+    Convert tile to grayscale before adding it to toe bundle.
 
     :param byte_buffer: input tile as byte buffer
     :param row: row number
@@ -288,7 +282,6 @@
     curr_max = max(curr_max, tile_size)
 
 
-<<<<<<< HEAD
 def usage():
     print('mbtiles2compactcache.py -s {SourceDir} -d {DestinationDir} [-l {Level}] [-g]')
     print('               -s Path to SorceDir')
@@ -328,35 +321,6 @@
     if len(mb_tile_folder) == 0 or len(cache_output_folder) == 0:
         usage()
         sys.exit(2)
-=======
-def add_tile_gray(byte_buffer, row, col=None):
-    """
-    Convert tile to grayscale before adding it to toe bundle.
-
-    :param byte_buffer: input tile as byte buffer
-    :param row: row number
-    :param col: column number
-    """
-
-    try:
-        # read & convert to grayscale
-        image = Image.open(io.BytesIO(byte_buffer))
-        image_gray = image.convert('L')
-        byte_buffer_gray = io.BytesIO()
-        image_gray.save(byte_buffer_gray, format="PNG")
-    except IOError as io_error:
-        print('Failed to create gray scale image for tile (row:{0}/{1}) - error:{2}'.format(row,col,io_error.message))
-        sys.exit(-1)
-
-    add_tile(byte_buffer_gray.getvalue(),row, col)
-
-
-def main(arguments):
-    global output_path
-
-    mb_tile_folder = arguments.input_folder
-    cache_output_folder = arguments.output_folder
->>>>>>> de54fac0
 
     # loop through all .mbtile files
     for root, dirs, files in os.walk(mb_tile_folder):
@@ -364,7 +328,6 @@
         # sore the list of files numerical
         for mbtile in sorted([x for x in files if x.endswith('.mbtile')],
                              key=lambda s: [int(c) if c.isdigit() else c for c in re.split('([0-9]+)', s)]):
-<<<<<<< HEAD
             print('Working on file: {0}'.format(os.path.basename(mbtile)))
             # construct level folder name from .mbtile file name
             level = 'L' + '{:02d}'.format(int(os.path.splitext(os.path.basename(mbtile))[0]))
@@ -459,95 +422,7 @@
                                                                                     format(tiles_per_second)))
             # cleanup open bundles
             cleanup()
-=======
-            if os.path.exists(os.path.join(mb_tile_folder, mbtile.replace('.mbtile', '.done'))):
-                print('Skipping file: {0} - already marked done.'.format(os.path.basename(mbtile)))
-            else:
-                start_time = time.time()
-                print('Working on file: {0}'.format(os.path.basename(mbtile)))
-                # construct level folder name from .mbtile file name
-                level = 'L' + '{:02d}'.format(int(os.path.splitext(os.path.basename(mbtile))[0]))
-                level_folder = os.path.join(cache_output_folder, level)
-                # get the level as int for later calculations
-                level_int = int(os.path.splitext(os.path.basename(mbtile))[0])
-
-                print('Bundles are written to folder: {0}'.format(level_folder))
-                output_path = level_folder
-
-                # create level folder if not exists
-                if not os.path.exists(level_folder):
-                    os.makedirs(level_folder)
-                else:
-                    # if exists, clean it up
-                    for sub_root, sub_dirs, sub_files in os.walk(level_folder):
-                        for sub_dir in sub_dirs:
-                            shutil.rmtree(sub_dir)
-                        for sub_file in sub_files:
-                            os.remove(os.path.join(sub_root, sub_file))
-
-                # open the .mbtile as sqlite database
-                database_file = os.path.join(mb_tile_folder, mbtile)
-                database = sqlite3.connect(database_file)
-
-                # create some indexes to speed up the process
-                column_cursor = database.cursor()
-                print('Creating column index...')
-                column_cursor.execute('CREATE INDEX IF NOT EXISTS column_idx ON tiles(tile_column)')
-
-                # get the total number of columns to work on
-                # this in not necessary, used for timing info only
-                print('Getting total number of columns to process...\t')
-                number_of_columns = column_cursor.execute('SELECT count(distinct tile_column) FROM tiles').fetchone()[0]
-                print('Total number of columns: {0}'.format(number_of_columns))
-
-                # loop over each column
-                column_cursor.execute('SELECT DISTINCT tile_column FROM tiles')
-                current_column = 0
-                current_percent = float(current_column) / float(number_of_columns) * 100
-                print(' {0}% done - ETA: calculating'.format('{:2.2f}'.format(current_percent)))
-                for column in column_cursor:
-                    current_column += 1
-
-                    # Process each row in sqlite database
-                    row_cursor = database.cursor()
-                    # calculate the maximum row number (there are 2^n rows and column at level n)
-                    # row numbering in .mbtile is reversed, row n must be converted to (max_rows -1 ) - n
-                    max_rows = 2 ** level_int - 1
-                    row_cursor.execute('SELECT zoom_level, tile_row, tile_data FROM tiles WHERE tile_column=?',
-                                       (column[0],))
-
-                    for zoom_level, tile_row, tile_data in row_cursor:
-                        if arguments.grayscale:
-                            add_tile_gray(tile_data, max_rows - int(tile_row), int(column[0]))
-                        else:
-                            add_tile(tile_data, max_rows - int(tile_row), int(column[0]))
-
-                    for zoom_level, tile_row, tile_data in row_cursor:
-                        add_tile(tile_data, max_rows - int(tile_row), int(column[0]))
-
-                    # calculate ETA
-                    if current_column % 100 == 0:
-                        current_column_time = (time.time() - start_time) / current_column * (
-                                number_of_columns - current_column) / 60
-                        current_percent = float(current_column) / float(number_of_columns) * 100
-                        print('{0}% done - ETA {1} '.format(
-                            '{:2.2f}'.format(current_percent),
-                            str(datetime.datetime.now() + datetime.timedelta(minutes=current_column_time))[11:-7]))
-
-                # close the database when finished
-                database.close()
-
-                # mark the .mbtile as done
-                done_file = os.path.join(mb_tile_folder, os.path.basename(mbtile.replace('.mbtile', '.done')))
-                with open(done_file, 'a') as done:
-                    done.writelines('Done - {0}\n'.format(str(datetime.datetime.now())[11:-7]))
-
-                print('Elapsed: {0}s'.format(str(round(time.time() - start_time, 2))))
-                print('Done - {0}\n'.format(str(datetime.datetime.now())[11:-7]))
-                # cleanup open bundles
-                cleanup()
->>>>>>> de54fac0
 
 
 if __name__ == '__main__':
-    main(get_arguments())+    main()